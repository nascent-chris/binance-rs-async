use std::time::Duration;

use boolinator::Boolinator;
use hex::encode as hex_encode;
use reqwest::{header::{HeaderMap, HeaderName, HeaderValue, CONTENT_TYPE, USER_AGENT},
              Response, StatusCode};
use ring::hmac;
<<<<<<< HEAD
use serde::{de, de::DeserializeOwned};

use crate::{errors::{error_messages, *},
            util::{build_request_p, build_signed_request_p}};
=======
use serde::de;
use serde::de::DeserializeOwned;

use crate::errors::error_messages;
use crate::errors::*;
use crate::util::{build_request_p, build_signed_request_p};
>>>>>>> de8dc88d

#[derive(Clone)]
pub struct Client {
    api_key: String,
    secret_key: String,
    inner: reqwest::Client,
    host: String,
}

impl Client {
    /// Returns a client based on the specified host and credentials
    /// Credentials do not need to be specified when using public endpoints
    /// Host is mandatory
    pub fn new(api_key: Option<String>, secret_key: Option<String>, host: String, timeout: Option<u64>) -> Self {
        let mut builder: reqwest::ClientBuilder = reqwest::ClientBuilder::new();
        if let Some(timeout_secs) = timeout {
            builder = builder.timeout(Duration::from_secs(timeout_secs))
        }
        Client {
            // Does it ever make sense for api_key and secret_key to be ""?
            api_key: api_key.unwrap_or_else(|| "".into()),
            secret_key: secret_key.unwrap_or_else(|| "".into()),
            inner: builder.build().unwrap(),
            host,
        }
    }

    pub async fn get_signed<T: DeserializeOwned>(&self, endpoint: &str, request: &str) -> Result<T> {
        let url = self.sign_request(endpoint, request);
        let response = self.inner.get(&url).headers(self.build_headers(true)?).send().await?;

        self.handler(response).await
    }

    pub async fn get_signed_d<T: de::DeserializeOwned>(&self, endpoint: &str, request: &str) -> Result<T> {
        self.get_signed(endpoint, request).await
    }

    pub async fn get_signed_p<T: de::DeserializeOwned, P: serde::Serialize>(
        &self,
        endpoint: &str,
        payload: Option<P>,
        recv_window: u64,
    ) -> Result<T> {
        let req = build_signed_request_p(payload, recv_window)?;
        self.get_signed(endpoint, &req).await
    }

    pub async fn post_signed<T: DeserializeOwned>(&self, endpoint: &str, request: &str) -> Result<T> {
        let url = self.sign_request(endpoint, request);
        let response = self.inner.post(&url).headers(self.build_headers(true)?).send().await?;

        self.handler(response).await
    }

    pub async fn post_signed_d<T: de::DeserializeOwned>(&self, endpoint: &str, request: &str) -> Result<T> {
        self.post_signed(endpoint, request).await
    }

    pub async fn post_signed_p<T: de::DeserializeOwned, P: serde::Serialize>(
        &self,
        endpoint: &str,
        payload: P,
        recv_window: u64,
    ) -> Result<T> {
        let request = build_signed_request_p(payload, recv_window)?;
        self.post_signed(endpoint, &request).await
    }

    pub async fn delete_signed_p<T: de::DeserializeOwned, P: serde::Serialize>(
        &self,
        endpoint: &str,
        payload: P,
        recv_window: u64,
    ) -> Result<T> {
        let request = build_signed_request_p(payload, recv_window)?;
        self.delete_signed(endpoint, &request).await
    }

    pub async fn delete_signed<T: DeserializeOwned>(&self, endpoint: &str, request: &str) -> Result<T> {
        let url = self.sign_request(endpoint, request);
        let response = self
            .inner
            .delete(&url)
            .headers(self.build_headers(true)?)
            .send()
            .await?;

        self.handler(response).await
    }

    pub async fn get<T: DeserializeOwned>(&self, endpoint: &str, request: Option<&str>) -> Result<T> {
        let url = request
            .map(|r| format!("{}{}?{}", self.host, endpoint, r))
            .unwrap_or_else(|| format!("{}{}", self.host, endpoint));

<<<<<<< HEAD
        let response = reqwest::get(url).await?;
=======
        let response = self.inner.get(&url).send().await?;
>>>>>>> de8dc88d

        self.handler(response).await
    }

    pub async fn get_p<T: DeserializeOwned>(&self, endpoint: &str, request: Option<&str>) -> Result<T> {
        self.get(endpoint, request).await
    }

    pub async fn get_d<T: DeserializeOwned, S: serde::Serialize>(
        &self,
        endpoint: &str,
        payload: Option<S>,
    ) -> Result<T> {
        let req = if let Some(p) = payload {
            Some(build_request_p(p)?)
        } else {
            None
        };
        self.get_p(endpoint, req.as_deref()).await
    }

    pub async fn post<T: DeserializeOwned>(&self, endpoint: &str, symbol: Option<&str>) -> Result<T> {
        let url = symbol
            .map(|s| format!("{}{}?symbol={}", self.host, endpoint, s))
            .unwrap_or_else(|| format!("{}{}", self.host, endpoint));

        let response = self.inner.post(url).headers(self.build_headers(false)?).send().await?;

        self.handler(response).await
    }

    pub async fn put<T: DeserializeOwned>(&self, endpoint: &str, listen_key: &str, symbol: Option<&str>) -> Result<T> {
        let data = symbol
<<<<<<< HEAD
            .map(|s| format!("listenKey={}&symbol={}", listen_key, s))
            .unwrap_or_else(|| format!("listenKey={}", listen_key));
=======
            .map(|s| format!("listenKey={listen_key}&symbol={s}"))
            .unwrap_or_else(|| format!("listenKey={listen_key}"));
>>>>>>> de8dc88d
        let headers = self.build_headers(false)?;
        let url = format!("{}{}?{}", self.host, endpoint, data);
        let response = self.inner.put(&url).headers(headers).send().await?;

        self.handler(response).await
    }

    pub async fn delete<T: DeserializeOwned>(
        &self,
        endpoint: &str,
        listen_key: &str,
        symbol: Option<&str>,
    ) -> Result<T> {
        let data = symbol
<<<<<<< HEAD
            .map(|s| format!("listenKey={}&symbol={}", listen_key, s))
            .unwrap_or_else(|| format!("listenKey={}", listen_key));
=======
            .map(|s| format!("listenKey={listen_key}&symbol={s}"))
            .unwrap_or_else(|| format!("listenKey={listen_key}"));
>>>>>>> de8dc88d
        let url = format!("{}{}?{}", self.host, endpoint, data);
        let response = self
            .inner
            .delete(url)
            .headers(self.build_headers(false)?)
            .send()
            .await?;

        self.handler(response).await
    }

    // Request must be signed
    fn sign_request(&self, endpoint: &str, request: &str) -> String {
        let signed_key = hmac::Key::new(hmac::HMAC_SHA256, self.secret_key.as_bytes());
        let signature = hex_encode(hmac::sign(&signed_key, request.as_bytes()).as_ref());
        let url = format!("{}{}?{}&signature={}", self.host, endpoint, request, signature);

        url
    }

    fn build_headers(&self, content_type: bool) -> Result<HeaderMap> {
        let header = IntoIterator::into_iter([
            // Always include user agent
            Some((USER_AGENT, HeaderValue::from_static("binance-rs"))),
            // Always include API key
            Some((
                HeaderName::from_static("x-mbx-apikey"),
                HeaderValue::from_str(&self.api_key)?,
            )),
            // Include content type if needed
            content_type.as_option().map(|_| {
                (
                    CONTENT_TYPE,
                    HeaderValue::from_static("application/x-www-form-urlencoded"),
                )
            }),
        ])
        .flatten()
        .collect();

        Ok(header)
    }

    async fn handler<T: de::DeserializeOwned>(&self, response: Response) -> Result<T> {
        match response.status() {
            StatusCode::OK => Ok(response.json().await?),
            StatusCode::INTERNAL_SERVER_ERROR => Err(Error::InternalServerError),
            StatusCode::SERVICE_UNAVAILABLE => Err(Error::ServiceUnavailable),
            StatusCode::UNAUTHORIZED => Err(Error::Unauthorized),
            StatusCode::BAD_REQUEST => {
                let error: BinanceContentError = response.json().await?;
                Err(handle_content_error(error))
            }
            s => Err(Error::Msg(format!("Received response: {s:?}"))),
        }
    }
}

fn handle_content_error(error: BinanceContentError) -> crate::errors::Error {
    match (error.code, error.msg.as_ref()) {
        (-1013, error_messages::INVALID_PRICE) => Error::InvalidPrice,
        (-1125, msg) => Error::InvalidListenKey(msg.to_string()),
        _ => Error::BinanceError { response: error },
    }
}<|MERGE_RESOLUTION|>--- conflicted
+++ resolved
@@ -5,19 +5,12 @@
 use reqwest::{header::{HeaderMap, HeaderName, HeaderValue, CONTENT_TYPE, USER_AGENT},
               Response, StatusCode};
 use ring::hmac;
-<<<<<<< HEAD
-use serde::{de, de::DeserializeOwned};
-
-use crate::{errors::{error_messages, *},
-            util::{build_request_p, build_signed_request_p}};
-=======
 use serde::de;
 use serde::de::DeserializeOwned;
 
 use crate::errors::error_messages;
 use crate::errors::*;
 use crate::util::{build_request_p, build_signed_request_p};
->>>>>>> de8dc88d
 
 #[derive(Clone)]
 pub struct Client {
@@ -114,11 +107,7 @@
             .map(|r| format!("{}{}?{}", self.host, endpoint, r))
             .unwrap_or_else(|| format!("{}{}", self.host, endpoint));
 
-<<<<<<< HEAD
-        let response = reqwest::get(url).await?;
-=======
         let response = self.inner.get(&url).send().await?;
->>>>>>> de8dc88d
 
         self.handler(response).await
     }
@@ -152,13 +141,8 @@
 
     pub async fn put<T: DeserializeOwned>(&self, endpoint: &str, listen_key: &str, symbol: Option<&str>) -> Result<T> {
         let data = symbol
-<<<<<<< HEAD
-            .map(|s| format!("listenKey={}&symbol={}", listen_key, s))
-            .unwrap_or_else(|| format!("listenKey={}", listen_key));
-=======
             .map(|s| format!("listenKey={listen_key}&symbol={s}"))
             .unwrap_or_else(|| format!("listenKey={listen_key}"));
->>>>>>> de8dc88d
         let headers = self.build_headers(false)?;
         let url = format!("{}{}?{}", self.host, endpoint, data);
         let response = self.inner.put(&url).headers(headers).send().await?;
@@ -173,13 +157,8 @@
         symbol: Option<&str>,
     ) -> Result<T> {
         let data = symbol
-<<<<<<< HEAD
-            .map(|s| format!("listenKey={}&symbol={}", listen_key, s))
-            .unwrap_or_else(|| format!("listenKey={}", listen_key));
-=======
             .map(|s| format!("listenKey={listen_key}&symbol={s}"))
             .unwrap_or_else(|| format!("listenKey={listen_key}"));
->>>>>>> de8dc88d
         let url = format!("{}{}?{}", self.host, endpoint, data);
         let response = self
             .inner
