--- conflicted
+++ resolved
@@ -1,15 +1,9 @@
 use serde_json::Value;
-<<<<<<< HEAD
-
-use crate::{client::*, errors::*, rest_model::*};
-
-=======
 
 use crate::client::*;
 use crate::errors::*;
 use crate::rest_model::*;
 
->>>>>>> de8dc88d
 #[derive(Clone)]
 pub struct General {
     pub client: Client,
