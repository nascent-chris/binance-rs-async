<<<<<<< HEAD
use crate::{client::*, errors::*, rest_model::*};
=======
use crate::client::*;
use crate::errors::*;
use crate::rest_model::*;
>>>>>>> de8dc88d

static USER_DATA_STREAM: &str = "/api/v3/userDataStream";

#[derive(Clone)]
pub struct UserStream {
    pub client: Client,
    pub recv_window: u64,
}

impl UserStream {
    /// Get a listen key for the stream
    /// # Examples
    /// ```rust,no_run
    /// use binance::{api::*, userstream::*, config::*};
    /// let userstream: UserStream = Binance::new_with_env(&Config::testnet());
    /// let start = tokio_test::block_on(userstream.start());
    /// assert!(start.is_ok(), "{:?}", start);
    /// assert!(start.unwrap().listen_key.len() > 0)
    /// ```
<<<<<<< HEAD
    pub async fn start(&self) -> Result<UserDataStream> {
        self.client.post(USER_DATA_STREAM, None).await
    }
=======
    pub async fn start(&self) -> Result<UserDataStream> { self.client.post(USER_DATA_STREAM, None).await }
>>>>>>> de8dc88d

    /// Keep the connection alive, as the listen key becomes invalid after 60mn
    /// # Examples
    /// ```rust,no_run
    /// use binance::{api::*, userstream::*, config::*};
    /// let userstream: UserStream = Binance::new_with_env(&Config::testnet());
    /// let start = tokio_test::block_on(userstream.start());
    /// assert!(start.is_ok(), "{:?}", start);
    /// let keep_alive = tokio_test::block_on(userstream.keep_alive(&start.unwrap().listen_key));
    /// assert!(keep_alive.is_ok())
    /// ```
    pub async fn keep_alive(&self, listen_key: &str) -> Result<Success> {
        self.client.put(USER_DATA_STREAM, listen_key, None).await
    }

    /// Invalidate the listen key
    /// # Examples
    /// ```rust,no_run
    /// use binance::{api::*, userstream::*, config::*};
    /// let userstream: UserStream = Binance::new_with_env(&Config::testnet());
    /// let start = tokio_test::block_on(userstream.start());
    /// assert!(start.is_ok(), "{:?}", start);
    /// let close = tokio_test::block_on(userstream.close(&start.unwrap().listen_key));
    /// assert!(close.is_ok())
    /// ```
    pub async fn close(&self, listen_key: &str) -> Result<Success> {
        self.client.delete(USER_DATA_STREAM, listen_key, None).await
    }
}<|MERGE_RESOLUTION|>--- conflicted
+++ resolved
@@ -1,10 +1,6 @@
-<<<<<<< HEAD
-use crate::{client::*, errors::*, rest_model::*};
-=======
 use crate::client::*;
 use crate::errors::*;
 use crate::rest_model::*;
->>>>>>> de8dc88d
 
 static USER_DATA_STREAM: &str = "/api/v3/userDataStream";
 
@@ -24,13 +20,7 @@
     /// assert!(start.is_ok(), "{:?}", start);
     /// assert!(start.unwrap().listen_key.len() > 0)
     /// ```
-<<<<<<< HEAD
-    pub async fn start(&self) -> Result<UserDataStream> {
-        self.client.post(USER_DATA_STREAM, None).await
-    }
-=======
     pub async fn start(&self) -> Result<UserDataStream> { self.client.post(USER_DATA_STREAM, None).await }
->>>>>>> de8dc88d
 
     /// Keep the connection alive, as the listen key becomes invalid after 60mn
     /// # Examples
