--- conflicted
+++ resolved
@@ -1,8 +1,5 @@
-<<<<<<< HEAD
-=======
 pub static DATA_REST_ENDPOINT: &str = "https://data.binance.com";
 
->>>>>>> de8dc88d
 #[derive(Clone, Debug, PartialEq, Eq)]
 pub struct Config {
     pub rest_api_endpoint: String,
@@ -12,7 +9,10 @@
     pub futures_ws_endpoint: String,
 
     pub recv_window: u64,
-<<<<<<< HEAD
+
+    pub binance_us_api: bool,
+
+    pub timeout: Option<u64>,
 }
 
 impl Default for Config {
@@ -35,15 +35,11 @@
 
             futures_rest_api_endpoint: "https://fapi.binance.com".into(),
             futures_ws_endpoint: "wss://fstream.binance.com".into(),
-=======
-
-    pub binance_us_api: bool,
->>>>>>> de8dc88d
-
-    pub timeout: Option<u64>,
-}
-
-impl Config {
+
+            recv_window: 5000,
+        }
+    }
+
     /// Configure binance with all testnet endpoints
     /// # Examples
     /// ```
