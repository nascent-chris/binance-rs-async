--- conflicted
+++ resolved
@@ -514,8 +514,6 @@
     fn default() -> Self {
         Self::Buy
     }
-<<<<<<< HEAD
-=======
 }
 
 /// The allowed values are:
@@ -533,7 +531,6 @@
     fn default() -> Self {
         Self::StopOnFailure
     }
->>>>>>> de8dc88d
 }
 
 /// Order types, the following restrictions apply
